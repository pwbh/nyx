--- conflicted
+++ resolved
@@ -21,13 +21,9 @@
 mod compactor;
 mod indices;
 mod macros;
-<<<<<<< HEAD
-mod offsets;
+mod offset;
 mod segment;
 mod segmentation_manager;
-=======
-mod offset;
->>>>>>> 9fa6b93e
 mod storage_sender;
 mod write_queue;
 
@@ -125,11 +121,7 @@
 
         drop(indices);
 
-<<<<<<< HEAD
         let data_size = offsets.data_size();
-=======
-        let data_size = offsets.size();
->>>>>>> 9fa6b93e
 
         if data_size > self.retrivable_buffer.len() {
             return Err(format!(
