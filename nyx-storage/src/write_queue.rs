use std::{
    io::{self, Error},
    sync::Arc,
};

use async_std::{channel::Receiver, io::WriteExt, sync::Mutex};

<<<<<<< HEAD
use crate::{
    directory::DataType, offsets::Offsets, segment::Segment,
    segmentation_manager::SegmentationManager, Indices, MAX_SEGMENT_SIZE,
};
=======
use crate::{directory::Directory, offset::Offset, Indices};
>>>>>>> 9fa6b93e

#[derive(Debug)]
pub struct WriteQueue {
    indices: Arc<Mutex<Indices>>,
    segmentation_manager: Arc<Mutex<SegmentationManager>>,
}

impl WriteQueue {
    pub async fn run(
        indices: Arc<Mutex<Indices>>,
        segmentation_manager: Arc<Mutex<SegmentationManager>>,
        queue: Receiver<Vec<u8>>,
    ) -> io::Result<()> {
        let mut write_queue = Self::new(indices, segmentation_manager);

        while let Ok(data) = queue.recv().await {
            write_queue.append(&data[..]).await?;
        }

        Ok(())
    }

    fn new(
        indices: Arc<Mutex<Indices>>,
        segmentation_manager: Arc<Mutex<SegmentationManager>>,
    ) -> Self {
        Self {
            indices,
            segmentation_manager,
        }
    }

    async fn get_latest_segment(
        &mut self,
        data_type: DataType,
    ) -> io::Result<(usize, Arc<Segment>)> {
        let mut segmentation_manager = self.segmentation_manager.lock().await;

        let segment_count = segmentation_manager.get_last_segment_count(data_type);
        // This is safe we should always have a valid segment otherwise best is crashing.
        let latest_segment = segmentation_manager.get_last_segment(data_type).unwrap();

        let latest_segment = if latest_segment.data.metadata().await?.len() >= MAX_SEGMENT_SIZE {
            segmentation_manager.create_segment(data_type).await?
        } else {
            latest_segment
        };

        Ok((segment_count, latest_segment))
    }

    async fn append(&mut self, buf: &[u8]) -> io::Result<usize> {
        let (latest_segment_count, latest_partition_segment) =
            self.get_latest_segment(DataType::Partition).await?;

        let mut latest_partition_file = &latest_partition_segment.data;

        latest_partition_file.write_all(buf).await?;

        let mut indices = self.indices.lock().await;

        let length = indices.length;
        let total_bytes = indices.total_bytes;

<<<<<<< HEAD
        let offsets = Offsets::new(total_bytes, total_bytes + buf.len(), latest_segment_count)
            .map_err(|e: String| Error::new(io::ErrorKind::InvalidData, e))?;

        indices.data.insert(length, offsets.clone());
=======
        let offset = Offset::new(total_bytes, total_bytes + buf.len())
            .map_err(|e| Error::new(io::ErrorKind::InvalidData, e))?;

        indices.data.insert(length, offset);
>>>>>>> 9fa6b93e
        indices.length += 1;
        indices.total_bytes += buf.len();

        drop(indices);

        let index_bytes = unsafe { *(&length as *const _ as *const [u8; 8]) };
        let offset = offset.as_bytes();

<<<<<<< HEAD
        let (_, latest_indices_segment) = self.get_latest_segment(DataType::Indices).await?;
        let mut latest_indices_file = &latest_indices_segment.data;

        latest_indices_file.write_all(&index_bytes).await?;
        latest_indices_file.write_all(offsets).await?;
=======
        self.indices_file.write_all(&index_bytes).await?;
        self.indices_file.write_all(offset).await?;
>>>>>>> 9fa6b93e

        Ok(buf.len())
    }
}

#[cfg(test)]
mod tests {
    use crate::{directory::Directory, macros::function};

    use super::*;

    async fn setup_write_queue(folder: &str) -> Result<WriteQueue, Error> {
        let directory = Directory::new(&folder).await?;

        let indices = Indices::from(&directory).await?;
        let segmentation_manager = SegmentationManager::new(&directory).await?;

        Ok(WriteQueue::new(indices, segmentation_manager))
    }

    #[async_std::test]
    #[cfg_attr(miri, ignore)]
    async fn write_queue_instance_new_ok() {
        let folder = function!();

        let write_queue_result = setup_write_queue(&folder).await;

        assert!(write_queue_result.is_ok());
    }

    // In debug throughput was around 245 mb/s on SSD
    #[async_std::test]
    #[cfg_attr(miri, ignore)]
    async fn append() {
        let folder = function!();

        let write_queue_result = setup_write_queue(&folder).await;

        assert!(write_queue_result.is_ok());

        let mut write_queue = write_queue_result.unwrap();

        let count = 1_000;

        let appendables = vec![b"[\n  {\n    \"_id\": \"6530d96b2a4813b00eefdebb\",\n    \"index\": 0,\n    \"guid\": \"af98b928-0010-40b9-8383-c2e166a26730\",\n    \"isActive\": true,\n    \"balance\": \"$1,236.95\",\n    \"picture\": \"http://placehold.it/32x32\",\n    \"age\": 35,\n    \"eyeColor\": \"brown\",\n    \"name\": \"Combs Donovan\",\n    \"gender\": \"male\",\n    \"company\": \"CEDWARD\",\n    \"email\": \"combsdonovan@cedward.com\",\n    \"phone\": \"+1 (851) 521-3998\",\n    \"address\": \"614 Bristol Street, Sperryville, North Dakota, 1714\",\n    \"about\": \"Pariatur ex sit qui est dolor id laboris dolor proident ipsum ea. Est nisi deserunt tempor est Lorem enim. Ex proident proident cupidatat ullamco voluptate non pariatur voluptate eiusmod. Eu voluptate do quis nulla nisi sint elit dolor proident culpa.\\r\\n\",\n    \"registered\": \"2020-09-29T07:14:44 -03:00\",\n    \"latitude\": -49.760699,\n    \"longitude\": -120.871902,\n    \"tags\": [\n      \"eiusmod\",\n      \"anim\",\n      \"excepteur\",\n      \"qui\",\n      \"dolore\",\n      \"laborum\",\n      \"elit\"\n    ],\n    \"friends\": [\n      {\n        \"id\": 0,\n        \"name\": \"Allison Stanley\"\n      },\n      {\n        \"id\": 1,\n        \"name\": \"Stewart Campbell\"\n      },\n      {\n        \"id\": 2,\n        \"name\": \"Reese Hensley\"\n      }\n    ],\n    \"greeting\": \"Hello, Combs Donovan! You have 5 unread messages.\",\n    \"favoriteFruit\": \"banana\"\n  },\n  {\n    \"_id\": \"6530d96bdd1e27f2847a41b7\",\n    \"index\": 1,\n    \"guid\": \"c353117f-3e97-4052-8189-53971370bea0\",\n    \"isActive\": false,\n    \"balance\": \"$3,921.66\",\n    \"picture\": \"http://placehold.it/32x32\",\n    \"age\": 36,\n    \"eyeColor\": \"brown\",\n    \"name\": \"Socorro Delacruz\",\n    \"gender\": \"female\",\n    \"company\": \"EYERIS\",\n    \"email\": \"socorrodelacruz@eyeris.com\",\n    \"phone\": \"+1 (812) 464-2296\",\n    \"address\": \"849 Bank Street, Madaket, New Mexico, 5302\",\n    \"about\": \"Nisi aute duis minim tempor cupidatat elit quis nisi adipisicing esse ipsum pariatur sunt. Incididunt velit velit ullamco occaecat non pariatur consectetur. Occaecat magna tempor id et consequat sit ipsum voluptate sunt non velit fugiat Lorem ex. Deserunt aute ut exercitation laborum aute reprehenderit veniam consequat laboris fugiat officia aute sunt quis. Elit voluptate ad veniam laboris nisi aliquip dolor enim aute mollit tempor. Duis ex aliquip sit culpa commodo et culpa. Lorem in reprehenderit consectetur adipisicing aute id.\\r\\n\",\n    \"registered\": \"2018-06-08T09:30:58 -03:00\",\n    \"latitude\": -63.990273,\n    \"longitude\": -177.365978,\n    \"tags\": [\n      \"non\",\n      \"commodo\",\n      \"sint\",\n      \"nisi\",\n      \"laboris\",\n      \"in\",\n      \"fugiat\"\n    ],\n    \"friends\": [\n      {\n        \"id\": 0,\n        \"name\": \"Lauren Livingston\"\n      },\n      {\n        \"id\": 1,\n        \"name\": \"Erna Maynard\"\n      },\n      {\n        \"id\": 2,\n        \"name\": \"Crystal Church\"\n      }\n    ],\n    \"greeting\": \"Hello, Socorro Delacruz! You have 3 unread messages.\",\n    \"favoriteFruit\": \"apple\"\n  },\n  {\n    \"_id\": \"6530d96b4fa4b866b370aa63\",\n    \"index\": 2,\n    \"guid\": \"af05e6e8-06e9-43a7-91fa-d51bd470d4d3\",\n    \"isActive\": false,\n    \"balance\": \"$2,721.27\",\n    \"picture\": \"http://placehold.it/32x32\",\n    \"age\": 39,\n    \"eyeColor\": \"green\",\n    \"name\": \"Debbie Benson\",\n    \"gender\": \"female\",\n    \"company\": \"ACIUM\",\n    \"email\": \"debbiebenson@acium.com\",\n    \"phone\": \"+1 (924) 579-2622\",\n    \"address\": \"598 King Street, Edgewater, Hawaii, 843\",\n    \"about\": \"Sit dolor ullamco elit velit do. Ex cillum culpa aliqua ut fugiat. Veniam irure est minim amet cupidatat laborum ad elit sit culpa mollit do. Qui sit commodo nisi aute sint laborum proident ut exercitation tempor Lorem exercitation excepteur. Consequat in in deserunt minim.\\r\\n\",\n    \"registered\": \"2020-03-28T12:30:27 -03:00\",\n    \"latitude\": 32.696383,\n    \"longitude\": 120.139506,\n    \"tags\": [\n      \"officia\",\n      \"amet\",\n      \"esse\",\n      \"consequat\",\n      \"duis\",\n      \"nulla\",\n      \"aute\"\n    ],\n    \"friends\": [\n      {\n        \"id\": 0,\n        \"name\": \"Long Mccormick\"\n      },\n      {\n        \"id\": 1,\n        \"name\": \"Alana Horne\"\n      },\n      {\n        \"id\": 2,\n        \"name\": \"Kathleen Haynes\"\n      }\n    ],\n    \"greeting\": \"Hello, Debbie Benson! You have 1 unread messages.\",\n    \"favoriteFruit\": \"banana\"\n  },\n  {\n    \"_id\": \"6530d96bfb424edf488996bc\",\n    \"index\": 3,\n    \"guid\": \"0b749df5-bb2e-45e1-8f9e-e56c2ebded50\",\n    \"isActive\": false,\n    \"balance\": \"$3,900.53\",\n    \"picture\": \"http://placehold.it/32x32\",\n    \"age\": 24,\n    \"eyeColor\": \"blue\",\n    \"name\": \"Cervantes Stone\",\n    \"gender\": \"male\",\n    \"company\": \"LOCAZONE\",\n    \"email\": \"cervantesstone@locazone.com\",\n    \"phone\": \"+1 (913) 517-3407\",\n    \"address\": \"168 Hutchinson Court, Calpine, South Carolina, 1338\",\n    \"about\": \"Qui duis excepteur do consectetur dolore id in qui aliquip elit laborum dolor nulla nulla. Mollit magna ut fugiat magna id est non laborum aute non incididunt. Et exercitation est est deserunt do. Eiusmod adipisicing consectetur ullamco veniam exercitation cillum ad velit est. Velit exercitation Lorem aute incididunt irure officia pariatur duis reprehenderit ad commodo. Labore velit in duis labore pariatur laboris duis commodo velit aliqua commodo.\\r\\n\",\n    \"registered\": \"2017-07-16T01:33:27 -03:00\",\n    \"latitude\": 63.81319,\n    \"longitude\": 143.20968,\n    \"tags\": [\n      \"velit\",\n      \"labore\",\n      \"in\",\n      \"duis\",\n      \"amet\",\n      \"pariatur\",\n      \"occaecat\"\n    ],\n    \"friends\": [\n      {\n        \"id\": 0,\n        \"name\": \"Muriel Cobb\"\n      },\n      {\n        \"id\": 1,\n        \"name\": \"Bartlett Blevins\"\n      },\n      {\n        \"id\": 2,\n        \"name\": \"Alison Parrish\"\n      }\n    ],\n    \"greeting\": \"Hello, Cervantes Stone! You have 2 unread messages.\",\n    \"favoriteFruit\": \"strawberry\"\n  },\n  {\n    \"_id\": \"6530d96b6abc0fd6205b2931\",\n    \"index\": 4,\n    \"guid\": \"7af01846-5852-47cf-809a-9d7cff0a5f33\",\n    \"isActive\": false,\n    \"balance\": \"$2,612.30\",\n    \"picture\": \"http://placehold.it/32x32\",\n    \"age\": 27,\n    \"eyeColor\": \"brown\",\n    \"name\": \"Elsie Hobbs\",\n    \"gender\": \"female\",\n    \"company\": \"BOINK\",\n    \"email\": \"elsiehobbs@boink.com\",\n    \"phone\": \"+1 (983) 589-3960\",\n    \"address\": \"102 Cropsey Avenue, Frierson, Kansas, 1379\",\n    \"about\": \"Voluptate fugiat cillum eiusmod Lorem elit tempor adipisicing aute. Elit sunt laborum deserunt est ipsum sunt aute enim ex ullamco. Ullamco veniam nulla ex id anim ullamco labore. Nisi in Lorem laborum in duis excepteur voluptate sint culpa velit laborum incididunt.\\r\\n\",\n    \"registered\": \"2022-06-12T06:02:07 -03:00\",\n    \"latitude\": -83.164798,\n    \"longitude\": 144.735765,\n    \"tags\": [\n      \"id\",\n      \"nostrud\",\n      \"do\",\n      \"quis\",\n      \"consequat\",\n      \"dolore\",\n      \"irure\"\n    ],\n    \"friends\": [\n      {\n        \"id\": 0,\n        \"name\": \"Jacqueline Salazar\"\n      },\n      {\n        \"id\": 1,\n        \"name\": \"Callahan Chavez\"\n      },\n      {\n        \"id\": 2,\n        \"name\": \"Hull Callahan\"\n      }\n    ],\n    \"greeting\": \"Hello, Elsie Hobbs! You have 6 unread messages.\",\n    \"favoriteFruit\": \"banana\"\n  },\n  {\n    \"_id\": \"6530d96b6ccdb5a05ac42d89\",\n    \"index\": 5,\n    \"guid\": \"9270e977-09b1-49ff-a089-3daf6b0f6638\",\n    \"isActive\": false,\n    \"balance\": \"$1,178.38\",\n    \"picture\": \"http://placehold.it/32x32\",\n    \"age\": 32,\n    \"eyeColor\": \"green\",\n    \"name\": \"Flossie Higgins\",\n    \"gender\": \"female\",\n    \"company\": \"ASSISTIX\",\n    \"email\": \"flossiehiggins@assistix.com\",\n    \"phone\": \"+1 (920) 559-2423\",\n    \"address\": \"373 Navy Street, Kohatk, South Dakota, 9646\",\n    \"about\": \"Enim nulla culpa nostrud dolor quis et culpa consequat exercitation in deserunt. Officia voluptate nulla laborum sunt et incididunt ut sint quis. Eiusmod enim tempor irure amet aute ipsum culpa esse id cupidatat ea. Occaecat laboris proident consequat ullamco. Ea est nostrud aliqua eiusmod amet quis. Non dolor pariatur dolor incididunt aliquip occaecat adipisicing fugiat pariatur Lorem duis enim voluptate elit.\\r\\n\",\n    \"registered\": \"2014-10-30T10:11:50 -02:00\",\n    \"latitude\": 61.493115,\n    \"longitude\": 102.592193,\n    \"tags\": [\n      \"pariatur\",\n      \"et\",\n      \"exercitation\",\n      \"cupidatat\",\n      \"sit\",\n      \"anim\",\n      \"consequat\"\n    ],\n    \"friends\": [\n      {\n        \"id\": 0,\n        \"name\": \"Daphne Velasquez\"\n      },\n      {\n        \"id\": 1,\n        \"name\": \"Melanie Leon\"\n      },\n      {\n        \"id\": 2,\n        \"name\": \"Young Carter\"\n      }\n    ],\n    \"greeting\": \"Hello, Flossie Higgins! You have 5 unread messages.\",\n    \"favoriteFruit\": \"strawberry\"\n  }\n]"; count];

        for appendable in appendables {
            let append_result = write_queue.append(appendable).await.unwrap();
            assert_eq!(append_result, appendable.len());
        }
    }
}<|MERGE_RESOLUTION|>--- conflicted
+++ resolved
@@ -5,14 +5,10 @@
 
 use async_std::{channel::Receiver, io::WriteExt, sync::Mutex};
 
-<<<<<<< HEAD
 use crate::{
-    directory::DataType, offsets::Offsets, segment::Segment,
+    directory::DataType, offset::Offset, segment::Segment,
     segmentation_manager::SegmentationManager, Indices, MAX_SEGMENT_SIZE,
 };
-=======
-use crate::{directory::Directory, offset::Offset, Indices};
->>>>>>> 9fa6b93e
 
 #[derive(Debug)]
 pub struct WriteQueue {
@@ -77,17 +73,10 @@
         let length = indices.length;
         let total_bytes = indices.total_bytes;
 
-<<<<<<< HEAD
-        let offsets = Offsets::new(total_bytes, total_bytes + buf.len(), latest_segment_count)
+        let offset = Offset::new(total_bytes, total_bytes + buf.len(), latest_segment_count)
             .map_err(|e: String| Error::new(io::ErrorKind::InvalidData, e))?;
 
-        indices.data.insert(length, offsets.clone());
-=======
-        let offset = Offset::new(total_bytes, total_bytes + buf.len())
-            .map_err(|e| Error::new(io::ErrorKind::InvalidData, e))?;
-
         indices.data.insert(length, offset);
->>>>>>> 9fa6b93e
         indices.length += 1;
         indices.total_bytes += buf.len();
 
@@ -96,16 +85,11 @@
         let index_bytes = unsafe { *(&length as *const _ as *const [u8; 8]) };
         let offset = offset.as_bytes();
 
-<<<<<<< HEAD
         let (_, latest_indices_segment) = self.get_latest_segment(DataType::Indices).await?;
         let mut latest_indices_file = &latest_indices_segment.data;
 
         latest_indices_file.write_all(&index_bytes).await?;
-        latest_indices_file.write_all(offsets).await?;
-=======
-        self.indices_file.write_all(&index_bytes).await?;
-        self.indices_file.write_all(offset).await?;
->>>>>>> 9fa6b93e
+        latest_indices_file.write_all(offset).await?;
 
         Ok(buf.len())
     }
