use std::{
    collections::{hash_map::Entry, HashMap},
    sync::Arc,
};

use async_std::{
    io::{self, prelude::SeekExt, ReadExt, WriteExt},
    sync::Mutex,
};

use crate::{directory::Directory, offset::Offset};

#[derive(Debug)]
pub struct Indices {
    pub data: HashMap<usize, Offset>,
    pub length: usize,
    pub total_bytes: usize,
}

const INDEX_SIZE: usize = 32;

impl Indices {
    pub async fn from(directory: &Directory) -> io::Result<Arc<Mutex<Self>>> {
        let mut indices = Self {
            data: HashMap::new(),
            length: 0,
            total_bytes: 0,
        };

        let mut file = match directory
            .open_read(crate::directory::DataType::Indices, 0)
            .await
        {
            Ok(file) => file,
            Err(e) => {
                println!("Warning in for indexs file: {}", e);
                return Ok(Arc::new(Mutex::new(indices)));
            }
        };

        let mut buf = [0u8; INDEX_SIZE];

        loop {
            let n = file.read(&mut buf).await?;

            if n == 0 {
                break;
            }

            file.seek(io::SeekFrom::Current(INDEX_SIZE as i64));

            println!("buf: {:?}", &buf);

            println!(
                "index: {:?} start: {:?} data_size: {:?} segment_index: {:?}",
                &buf[0..8],
                &buf[8..16],
                &buf[16..24],
                &buf[24..32]
            );

            let index = usize::from_le_bytes([
                buf[0], buf[1], buf[2], buf[3], buf[4], buf[5], buf[6], buf[7],
            ]);

            let start = usize::from_le_bytes([
                buf[8], buf[9], buf[10], buf[11], buf[12], buf[13], buf[14], buf[15],
            ]);

            let data_size = usize::from_le_bytes([
                buf[16], buf[17], buf[18], buf[19], buf[20], buf[21], buf[22], buf[23],
            ]);

            let segment_index = usize::from_le_bytes([
                buf[24], buf[25], buf[26], buf[27], buf[28], buf[29], buf[30], buf[31],
            ]);

            match indices.data.entry(index) {
                Entry::Occupied(_) => {
                    panic!("Something wen't wrong - index {} is already taken. Please open an issue on our Github about this.", index)
                }
                Entry::Vacant(entry) => {
<<<<<<< HEAD
                    entry.insert(Offsets::from(start, data_size, segment_index));
=======
                    let offset = Offset::new(start, end)
                        .map_err(|e| Error::new(io::ErrorKind::InvalidData, e))?;
                    entry.insert(offset);
>>>>>>> 9fa6b93e
                }
            }
        }

        Ok(Arc::new(Mutex::new(indices)))
    }
}

#[cfg(test)]
mod tests {

    use std::io::SeekFrom;

    use crate::macros::function;

    use super::*;

    async fn create_test_data(directory: &Directory) {
<<<<<<< HEAD
        let offset = Offsets::new(15, 2500, 0).unwrap();
=======
        let offset = Offset::new(15, 2500).unwrap();
>>>>>>> 9fa6b93e
        let offsets = [offset; 50];

        let mut file = directory
            .open_write(crate::directory::DataType::Indices, 0)
            .await
            .unwrap();

        for (index, offset) in offsets.iter().enumerate() {
            let index_bytes = unsafe { *(&index as *const _ as *const [u8; 8]) };
            let offset_bytes = offset.as_bytes();

            file.write_all(&index_bytes).await.unwrap();
            file.seek(SeekFrom::End(0)).await.unwrap();

            file.write_all(offset_bytes).await.unwrap();
            file.seek(SeekFrom::End(0)).await.unwrap();
        }
    }

    #[async_std::test]
    async fn indices_from() {
        let path = format!("./{}", function!());
        let directory = Directory::new(&path).await.unwrap();

        create_test_data(&directory).await;

        let indices_result = Indices::from(&directory).await;

        println!("{:?}", indices_result);

        assert!(indices_result.is_ok());

        directory
            .delete_file(crate::directory::DataType::Indices, 0)
            .await
            .unwrap();
    }
}<|MERGE_RESOLUTION|>--- conflicted
+++ resolved
@@ -1,7 +1,4 @@
-use std::{
-    collections::{hash_map::Entry, HashMap},
-    sync::Arc,
-};
+use std::{collections::HashMap, sync::Arc};
 
 use async_std::{
     io::{self, prelude::SeekExt, ReadExt, WriteExt},
@@ -75,20 +72,9 @@
                 buf[24], buf[25], buf[26], buf[27], buf[28], buf[29], buf[30], buf[31],
             ]);
 
-            match indices.data.entry(index) {
-                Entry::Occupied(_) => {
-                    panic!("Something wen't wrong - index {} is already taken. Please open an issue on our Github about this.", index)
-                }
-                Entry::Vacant(entry) => {
-<<<<<<< HEAD
-                    entry.insert(Offsets::from(start, data_size, segment_index));
-=======
-                    let offset = Offset::new(start, end)
-                        .map_err(|e| Error::new(io::ErrorKind::InvalidData, e))?;
-                    entry.insert(offset);
->>>>>>> 9fa6b93e
-                }
-            }
+            indices
+                .data
+                .insert(index, Offset::from(start, data_size, segment_index));
         }
 
         Ok(Arc::new(Mutex::new(indices)))
@@ -105,11 +91,7 @@
     use super::*;
 
     async fn create_test_data(directory: &Directory) {
-<<<<<<< HEAD
-        let offset = Offsets::new(15, 2500, 0).unwrap();
-=======
-        let offset = Offset::new(15, 2500).unwrap();
->>>>>>> 9fa6b93e
+        let offset = Offset::new(15, 2500, 0).unwrap();
         let offsets = [offset; 50];
 
         let mut file = directory
